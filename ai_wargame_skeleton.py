from __future__ import annotations
import argparse
import copy
from datetime import datetime
from enum import Enum
from dataclasses import dataclass, field
from time import sleep
from typing import Tuple, TypeVar, Type, Iterable, ClassVar
import random
import requests

# maximum and minimum values for our heuristic scores (usually represents an end of game condition)
MAX_HEURISTIC_SCORE = 2000000000
MIN_HEURISTIC_SCORE = -2000000000


class UnitType(Enum):
    """Every unit type."""

    AI = 0
    Tech = 1
    Virus = 2
    Program = 3
    Firewall = 4


class MoveType(Enum):
    """Every Move Type - for move validation."""

    Invalid = -1
    Repair = 1
    Attack = 2
    Advance = 3
    SelfDestruct = 4


class Player(Enum):
    """The 2 players."""

    Attacker = 0
    Defender = 1

    def next(self) -> Player:
        """The next (other) player."""
        if self is Player.Attacker:
            return Player.Defender
        else:
            return Player.Attacker


class GameType(Enum):
    AttackerVsDefender = 0
    AttackerVsComp = 1
    CompVsDefender = 2
    CompVsComp = 3


##############################################################################################################


@dataclass(slots=True)
class Unit:
    player: Player = Player.Attacker
    type: UnitType = UnitType.Program
    health: int = 9
    # class variable: damage table for units (based on the unit type constants in order)
    damage_table: ClassVar[list[list[int]]] = [
        [3, 3, 3, 3, 1],  # AI
        [1, 1, 6, 1, 1],  # Tech
        [9, 6, 1, 6, 1],  # Virus
        [3, 3, 3, 3, 1],  # Program
        [1, 1, 1, 1, 1],  # Firewall
    ]

    # class variable: repair table for units (based on the unit type constants in order)
    repair_table: ClassVar[list[list[int]]] = [
        [0, 1, 1, 0, 0],  # AI
        [3, 0, 0, 3, 3],  # Tech
        [0, 0, 0, 0, 0],  # Virus
        [0, 0, 0, 0, 0],  # Program
        [0, 0, 0, 0, 0],  # Firewall
    ]

    def is_alive(self) -> bool:
        """Are we alive ?"""
        return self.health > 0

    def mod_health(self, health_delta: int):
        """Modify this unit's health by delta amount."""
        self.health += health_delta
        if self.health < 0:
            self.health = 0
        elif self.health > 9:
            self.health = 9

    def to_string(self) -> str:
        """Text representation of this unit."""
        p = self.player.name.lower()[0]
        t = self.type.name.upper()[0]
        return f"{p}{t}{self.health}"

    def __str__(self) -> str:
        """Text representation of this unit."""
        return self.to_string()

    def damage_amount(self, target: Unit) -> int:
        """How much can this unit damage another unit."""
        amount = self.damage_table[self.type.value][target.type.value]
        if target.health - amount < 0:
            return target.health
        return amount

    def repair_amount(self, target: Unit) -> int:
        """How much can this unit repair another unit."""
        amount = self.repair_table[self.type.value][target.type.value]
        if target.health + amount > 9:
            return 9 - target.health
        return amount


##############################################################################################################


@dataclass(slots=True)
class Coord:
    """Representation of a game cell coordinate (row, col)."""

    row: int = 0
    col: int = 0

    def __eq__(self, other: Coord) -> bool:
        # Comparing two coord objects (overloaded == opearator for the Coords)
        if self.row == other.row and self.col == other.col:
            return True
        else:
            return False

    def col_string(self) -> str:
        """Text representation of this Coord's column."""
        coord_char = "?"
        if self.col < 16:
            coord_char = "0123456789abcdef"[self.col]
        return str(coord_char)

    def row_string(self) -> str:
        """Text representation of this Coord's row."""
        coord_char = "?"
        if self.row < 26:
            coord_char = "ABCDEFGHIJKLMNOPQRSTUVWXYZ"[self.row]
        return str(coord_char)

    def to_string(self) -> str:
        """Text representation of this Coord."""
        return self.row_string() + self.col_string()

    def __str__(self) -> str:
        """Text representation of this Coord."""
        return self.to_string()

    def clone(self) -> Coord:
        """Clone a Coord."""
        return copy.copy(self)

    def iter_range(self, dist: int) -> Iterable[Coord]:
        """Iterates over Coords inside a rectangle centered on our Coord."""
        for row in range(self.row - dist, self.row + 1 + dist):
            for col in range(self.col - dist, self.col + 1 + dist):
                yield Coord(row, col)

    def iter_adjacent(self) -> Iterable[Coord]:
        """Iterates over adjacent Coords."""
        yield Coord(self.row - 1, self.col)
        yield Coord(self.row, self.col - 1)
        yield Coord(self.row + 1, self.col)
        yield Coord(self.row, self.col + 1)

    @classmethod
    def from_string(cls, s: str) -> Coord | None:
        """Create a Coord from a string. ex: D2."""
        s = s.strip()
        for sep in " ,.:;-_":
            s = s.replace(sep, "")
        if len(s) == 2:
            coord = Coord()
            coord.row = "ABCDEFGHIJKLMNOPQRSTUVWXYZ".find(s[0:1].upper())
            coord.col = "0123456789abcdef".find(s[1:2].lower())
            return coord
        else:
            return None


##############################################################################################################


@dataclass(slots=True)
class CoordPair:
    """Representation of a game move or a rectangular area via 2 Coords."""

    src: Coord = field(default_factory=Coord)
    dst: Coord = field(default_factory=Coord)

    def to_string(self) -> str:
        """Text representation of a CoordPair."""
        return self.src.to_string() + " " + self.dst.to_string()

    def __str__(self) -> str:
        """Text representation of a CoordPair."""
        return self.to_string()

    def clone(self) -> CoordPair:
        """Clones a CoordPair."""
        return copy.copy(self)

    def iter_rectangle(self) -> Iterable[Coord]:
        """Iterates over cells of a rectangular area."""
        for row in range(self.src.row, self.dst.row + 1):
            for col in range(self.src.col, self.dst.col + 1):
                yield Coord(row, col)

    @classmethod
    def from_quad(cls, row0: int, col0: int, row1: int, col1: int) -> CoordPair:
        """Create a CoordPair from 4 integers."""
        return CoordPair(Coord(row0, col0), Coord(row1, col1))

    @classmethod
    def from_dim(cls, dim: int) -> CoordPair:
        """Create a CoordPair based on a dim-sized rectangle."""
        return CoordPair(Coord(0, 0), Coord(dim - 1, dim - 1))

    @classmethod
    def from_string(cls, s: str) -> CoordPair | None:
        """Create a CoordPair from a string. ex: A3 B2"""
        s = s.strip()
        for sep in " ,.:;-_":
            s = s.replace(sep, "")
        if len(s) == 4:
            coords = CoordPair()
            coords.src.row = "ABCDEFGHIJKLMNOPQRSTUVWXYZ".find(s[0:1].upper())
            coords.src.col = "0123456789abcdef".find(s[1:2].lower())
            coords.dst.row = "ABCDEFGHIJKLMNOPQRSTUVWXYZ".find(s[2:3].upper())
            coords.dst.col = "0123456789abcdef".find(s[3:4].lower())
            return coords
        else:
            return None


##############################################################################################################


@dataclass(slots=True)
class Options:
    """Representation of the game options."""

    dim: int = 5
    max_depth: int | None = 4
    min_depth: int | None = 2
    max_time: float | None = 5.0
    game_type: GameType = GameType.AttackerVsDefender
    alpha_beta: bool = True
    max_turns: int | None = 100
    randomize_moves: bool = True
    broker: str | None = None


##############################################################################################################


@dataclass(slots=True)
class Stats:
    """Representation of the global game statistics."""

    evaluations_per_depth: dict[int, int] = field(default_factory=dict)
    total_seconds: float = 0.0


##############################################################################################################


@dataclass(slots=True)
class Game:
    """Representation of the game state."""

    board: list[list[Unit | None]] = field(default_factory=list)
    next_player: Player = Player.Attacker
    turns_played: int = 0
    options: Options = field(default_factory=Options)
    stats: Stats = field(default_factory=Stats)
    _attacker_has_ai: bool = True
    _defender_has_ai: bool = True

    def __post_init__(self):
        """Automatically called after class init to set up the default board state."""
        dim = self.options.dim
        self.board = [[None for _ in range(dim)] for _ in range(dim)]
        md = dim - 1
        self.set(Coord(0, 0), Unit(player=Player.Defender, type=UnitType.AI))
        self.set(Coord(1, 0), Unit(player=Player.Defender, type=UnitType.Tech))
        self.set(Coord(0, 1), Unit(player=Player.Defender, type=UnitType.Tech))
        self.set(Coord(2, 0), Unit(player=Player.Defender, type=UnitType.Firewall))
        self.set(Coord(0, 2), Unit(player=Player.Defender, type=UnitType.Firewall))
        self.set(Coord(1, 1), Unit(player=Player.Defender, type=UnitType.Program))
        self.set(Coord(md, md), Unit(player=Player.Attacker, type=UnitType.AI))
        self.set(Coord(md - 1, md), Unit(player=Player.Attacker, type=UnitType.Virus))
        self.set(Coord(md, md - 1), Unit(player=Player.Attacker, type=UnitType.Virus))
        self.set(Coord(md - 2, md), Unit(player=Player.Attacker, type=UnitType.Program))
        self.set(Coord(md, md - 2), Unit(player=Player.Attacker, type=UnitType.Program))
        self.set(
            Coord(md - 1, md - 1), Unit(player=Player.Attacker, type=UnitType.Firewall)
        )

    def clone(self) -> Game:
        """Make a new copy of a game for minimax recursion.

        Shallow copy of everything except the board (options and stats are shared).
        """
        new = copy.copy(self)
        new.board = copy.deepcopy(self.board)
        return new

    def is_empty(self, coord: Coord) -> bool:
        """Check if contents of a board cell of the game at Coord is empty (must be valid coord)."""
        return self.board[coord.row][coord.col] is None

    def get(self, coord: Coord) -> Unit | None:
        """Get contents of a board cell of the game at Coord."""
        if self.is_valid_coord(coord):
            return self.board[coord.row][coord.col]
        else:
            return None

    def set(self, coord: Coord, unit: Unit | None):
        """Set contents of a board cell of the game at Coord."""
        if self.is_valid_coord(coord):
            self.board[coord.row][coord.col] = unit

    def remove_dead(self, coord: Coord):
        """Remove unit at Coord if dead."""
        unit = self.get(coord)
        if unit is not None and not unit.is_alive():
            self.set(coord, None)
            if unit.type == UnitType.AI:
                if unit.player == Player.Attacker:
                    self._attacker_has_ai = False
                else:
                    self._defender_has_ai = False

    def mod_health(self, coord: Coord, health_delta: int):
        """Modify health of unit at Coord (positive or negative delta)."""
        target = self.get(coord)
        if target is not None:
            target.mod_health(health_delta)
            self.remove_dead(coord)

    def check_combat(self, coord: Coord) -> bool:
        """Check if the piece is in a combat position"""
        # check for all adj positions
        for adj in coord.iter_adjacent():
            # retrieve that position
            unit = self.get(adj)
            # if piece is not empty and not ours, combat
            if unit is not None and unit.player != self.next_player:
                return True
        # if not no combat
        return False

    def combat_sequence(
        self, target: Unit, src: Unit, targ_coord: Coord, source_coord: Coord
    ):
        dmgInfl = src.damage_amount(target)
        dmgTaken = target.damage_amount(src)

        target.mod_health(-dmgInfl)
        src.mod_health(-dmgTaken)

        if target.health <= 0:
            self.remove_dead(targ_coord)

        if src.health <= 0:
            self.remove_dead(source_coord)

    def is_valid_advance(self, coords: CoordPair) -> bool:

        unit_src = self.get(coords.src)

        if not self.is_valid_coord(coords.src) or not self.is_valid_coord(coords.dst):
            return False
        
        if coords.dst not in coords.src.iter_adjacent():
            return False

        if (
            self.next_player == Player.Attacker
            and not self.validate_atacker_move(unit_src, coords.dst, coords.src)
        ) or (
            self.next_player == Player.Defender
            and not self.validate_defender_move(unit_src, coords.dst, coords.src)
        ):
            return False

        unit_dest = self.get(coords.dst)
        return unit_dest is None

    # validate atacker piece movement
    def validate_atacker_move(self, unit, dest, src):
        if unit.type in [UnitType.Program, UnitType.Firewall, UnitType.AI]:
            if dest in [Coord(src.row - 1, src.col), Coord(src.row, src.col - 1), Coord(src.row, src.col)]:
                return True
            return False
        else:
            return True

    # validate defender piece movement
    def validate_defender_move(self, unit, dest, src):
        if unit.type in [UnitType.Program, UnitType.Firewall, UnitType.AI]:
            if dest in [Coord(src.row + 1, src.col), Coord(src.row, src.col + 1), Coord(src.row, src.col)]:
                return True
            return False
        else:
            return True

    def get_sourounding_units(self, coord: Coord):
        units = []
        # Iterate over sourounding entities (including diagonals)
        for enplacement in coord.iter_range(1):
            units.append(enplacement)
        return units

    def self_destruct(self, src: Coord):
        # Retrieve all sourounding units
        sourounding_coords = self.get_sourounding_units(src)
        suicide_unit = self.get(src)

        if suicide_unit is None:
            return

        # iterate over the sourounding entities and damage their health (if unit exists)
        #  - if health smaller than or eqaul to zero, remove dead unit from board
        for place in sourounding_coords:
            entity = self.get(place)

            if entity is not None:
                entity.mod_health(-2)

                if entity.health <= 0:
                    self.remove_dead(src)

        # Remove the self destructed unit    
        suicide_unit.health = 0
        self.remove_dead(src)

    def validate_move(self, coords: CoordPair):
        unit_src = self.get(coords.src)
        target = self.get(coords.dst)

        if unit_src is None or unit_src.player != self.next_player:
            return MoveType.Invalid
        
        if coords.src == coords.dst:
            return MoveType.SelfDestruct
        
        elif (
            target is not None
            and unit_src.type in [UnitType.Tech, UnitType.AI]
            and target.player == self.next_player and unit_src.repair_amount(target) !=0
        ):
            return MoveType.Repair
        
        elif self.check_combat(coords.src):
            if target is not None and target.player != self.next_player:               
                return MoveType.Attack
            
            elif unit_src.type not in [UnitType.Tech, UnitType.Virus]:
                return MoveType.Invalid
        
        if self.is_valid_advance(coords):
            return MoveType.Advance
            
        return MoveType.Invalid
    

    def repair_friendly(
        self, target: Unit, src: Unit, targ_coord: Coord, source_coord: Coord
    ):
        hp_gained = src.repair_amount(target)
        target.mod_health(hp_gained)


    def perform_move(self, coords: CoordPair, file) -> Tuple[bool, str]:
        unit_src = self.get(coords.src)
        target = self.get(coords.dst)

        move_type = self.validate_move(coords)

        if(move_type is MoveType.Invalid):
            return (False, "invalid move")
        
        if(move_type is MoveType.Repair):
            self.repair_friendly(target, unit_src, coords.dst, coords.src)
            if(file is not None):
                file.write(
                    f"Move from {coords.src} to {coords.dst} - repair unit {target.to_string()}\n"
                )
            return (True, "")
        
        if(move_type is MoveType.Attack):
            self.combat_sequence(target, unit_src, coords.dst, coords.src)
            if(file is not None):
                file.write(
                    f"Move from {coords.src} to {coords.dst} - {unit_src.to_string()} attacks {target.to_string()}\n"
                )
            return (True, "")
        
        if(move_type is MoveType.Advance):
            self.set(coords.dst, self.get(coords.src))
            self.set(coords.src, None)
            if(file is not None):
                file.write(f"Move from {coords.src} to {coords.dst}\n")
            return (True, "")
        
        if (move_type is MoveType.SelfDestruct):
            if coords.src == coords.dst:
                self.self_destruct(coords.src)
                if(file is not None):
                    file.write(f"Move from {coords.src} to {coords.dst} - self destruct\n")
                return (True, "")
            

    def next_turn(self):
        """Transitions game to the next turn."""
        self.next_player = self.next_player.next()
        self.turns_played += 1

    def to_string(self) -> str:
        """Pretty text representation of the game."""
        dim = self.options.dim
        output = ""
        output += f"Next player: {self.next_player.name}\n"
        output += f"Turns played: {self.turns_played}\n"
        coord = Coord()
        output += "\n   "
        for col in range(dim):
            coord.col = col
            label = coord.col_string()
            output += f"{label:^3} "
        output += "\n"
        for row in range(dim):
            coord.row = row
            label = coord.row_string()
            output += f"{label}: "
            for col in range(dim):
                coord.col = col
                unit = self.get(coord)
                if unit is None:
                    output += " .  "
                else:
                    output += f"{str(unit):^3} "
            output += "\n"
        return output

    def __str__(self) -> str:
        """Default string representation of a game."""
        return self.to_string()

    def is_valid_coord(self, coord: Coord) -> bool:
        """Check if a Coord is valid within out board dimensions."""
        dim = self.options.dim
        if coord.row < 0 or coord.row >= dim or coord.col < 0 or coord.col >= dim:
            return False
        return True

    def read_move(self) -> CoordPair:
        """Read a move from keyboard and return as a CoordPair."""
        while True:
            s = input(f"Player {self.next_player.name}, enter your move: ")
            coords = CoordPair.from_string(s)
            if (
                coords is not None
                and self.is_valid_coord(coords.src)
                and self.is_valid_coord(coords.dst)
            ):
                return coords
            else:
                print("Invalid coordinates! Try again.")

    def human_turn(self, file):
        """Human player plays a move (or get via broker)."""
        if self.options.broker is not None:
            print("Getting next move with auto-retry from game broker...")
            while True:
                mv = self.get_move_from_broker()
                if mv is not None:
                    (success, result) = self.perform_move(mv, file)
                    print(f"Broker {self.next_player.name}: ", end="")
                    print(result)
                    if success:
                        self.next_turn()
                        break
                sleep(0.1)
        else:
            while True:
                mv = self.read_move()
                (success, result) = self.perform_move(mv, file)
                if success:
                    print(f"Player {self.next_player.name}: ", end="")
                    print(result)
                    self.next_turn()
                    break
                else:
                    print("The move is not valid! Try again.")

    def computer_turn(self, file) -> CoordPair | None:
        """Computer plays a move."""
        mv = self.suggest_move()
        if mv is not None:
            (success, result) = self.perform_move(mv, file)
            if success:
                print(f"Computer {self.next_player.name}: ", end="")
                print(result)
                self.next_turn()
        return mv

    def player_units(self, player: Player) -> Iterable[Tuple[Coord, Unit]]:
        """Iterates over all units belonging to a player."""
        for coord in CoordPair.from_dim(self.options.dim).iter_rectangle():
            unit = self.get(coord)
            if unit is not None and unit.player == player:
                yield (coord, unit)

    def is_finished(self) -> bool:
        """Check if the game is over."""
        return self.has_winner() is not None

    def has_winner(self) -> Player | None:
        """Check if the game is over and returns winner"""
        if self.options.max_turns is not None and self.turns_played >= self.options.max_turns:
            return Player.Defender
        if self._attacker_has_ai:
            if self._defender_has_ai:
                return None
            else:
                return Player.Attacker    
        return Player.Defender

    def move_candidates(self) -> Iterable[CoordPair]:
        """Generate valid move candidates for the next player."""
        move = CoordPair()
        for src, _ in self.player_units(self.next_player):
            move.src = src
            piece = self.get(src)

            for dst in src.iter_adjacent():
                move.dst = dst
                
                move_type = self.validate_move(move)

                if piece.type == UnitType.AI and move_type == MoveType.SelfDestruct:
                    continue

                if move_type is not MoveType.Invalid:
                    yield move.clone()

            move.dst = src

            # Do not allow the AI to self destruct
            if piece.type == UnitType.AI:
                continue

            yield move.clone()

        
    def minimax(self, depth: int, is_maxiPlayer: bool) -> (int, CoordPair):
        if depth == 0:
            if is_maxiPlayer:
                return e1_heuristic(self), None
        
            if not is_maxiPlayer:
                return e0_heuristic(self), None
        
        possible_moves = self.move_candidates()

        if is_maxiPlayer:
            max_eval = MIN_HEURISTIC_SCORE
            optimal_move = None

            for move in possible_moves:
                new_game = self.clone()
                new_game.perform_move(move, None)
                new_game.next_player = Player.Defender
                (eval, move_performed) = new_game.minimax(depth - 1, False)

                if max_eval <= eval:
                    max_eval = eval
                    optimal_move = move

            return max_eval, optimal_move
        
        else:
            min_eval = MAX_HEURISTIC_SCORE
            optimal_move = None

            for move in possible_moves:
                new_game = self.clone()
                new_game.perform_move(move, None)
                new_game.next_player = Player.Attacker
                (eval, move_performed) = new_game.minimax(depth - 1, True)

                if min_eval >= eval:
                    min_eval = eval
                    optimal_move = move

            return min_eval, optimal_move
        

    def minimax_alpha_beta(self, depth: int, is_maxiPlayer: bool, alpha: int, beta :int) -> (int, CoordPair):
        if depth == 0 or self.is_finished():
            if is_maxiPlayer:
                return e2_heuristic(self), None
        
            if not is_maxiPlayer:
                return e0_heuristic(self), None
            
            
        possible_moves = self.move_candidates()

        if is_maxiPlayer:
            max_eval = MIN_HEURISTIC_SCORE
            optimal_move = None

            for move in possible_moves:

                new_game = self.clone()

                # perform the new virtual move - to compute possible move
                new_game.perform_move(move, None)

                # change the turn of the virtual game for the next iteration - same is done for the defender (minimizing player)
                new_game.next_player = Player.Defender
                (state_heuristic, move_performed) = new_game.minimax_alpha_beta(depth - 1, False, alpha, beta)

                # Pruning
                alpha = max(alpha, state_heuristic)
                if beta <= alpha:
                    break

                if max_eval <= state_heuristic:
                    max_eval = state_heuristic
                    optimal_move = move

            return max_eval, optimal_move
        
        else:
            min_eval = MAX_HEURISTIC_SCORE
            optimal_move = None

            for move in possible_moves:                

                new_game = self.clone()
                new_game.perform_move(move, None)

                new_game.next_player = Player.Attacker
                (state_heuristic, move_performed) = new_game.minimax_alpha_beta(depth - 1, True, alpha, beta)

                # Pruning
                beta = min(beta, state_heuristic)
                if beta <= alpha:
                    break

                if min_eval >= state_heuristic:
                    min_eval = state_heuristic
                    optimal_move = move

            return min_eval, optimal_move


    def suggest_move(self) -> CoordPair | None:
        """Suggest the next move using minimax alpha beta. TODO: REPLACE RANDOM_MOVE WITH PROPER GAME LOGIC!!!"""
        start_time = datetime.now()

<<<<<<< HEAD
        # (score, move, avg_depth) = self.minimax_alpha_beta(10, True, MIN_HEURISTIC_SCORE, MAX_HEURISTIC_SCORE)
        if self.next_player == Player.Attacker:
            (score, move) = self.minimax_alpha_beta(11, True, MIN_HEURISTIC_SCORE, MAX_HEURISTIC_SCORE)
        else:
            (score, move) = self.minimax_alpha_beta(11, False, MIN_HEURISTIC_SCORE, MAX_HEURISTIC_SCORE)
=======
        if(self.options.alpha_beta == True):
            # (score, move, avg_depth) = self.minimax_alpha_beta(10, True, MIN_HEURISTIC_SCORE, MAX_HEURISTIC_SCORE)
            if self.next_player == Player.Attacker:
                (score, move, avg_depth) = self.minimax_alpha_beta(self.options.max_depth, True, MIN_HEURISTIC_SCORE, MAX_HEURISTIC_SCORE)
            else:
                (score, move, avg_depth) = self.minimax_alpha_beta(self.options.max_depth, False, MIN_HEURISTIC_SCORE, MAX_HEURISTIC_SCORE)
        else:
            if self.next_player == Player.Attacker:
                (score, move, avg_depth) = self.minimax(self.options.max_depth, True)
            else:
                (score, move, avg_depth) = self.minimax(self.options.max_depth, False)
>>>>>>> dfc7a849
            
        elapsed_seconds = (datetime.now() - start_time).total_seconds()
        self.stats.total_seconds += elapsed_seconds
        print(f"Heuristic score: {score}")
        print(f"Evals per depth: ", end="")
        for k in sorted(self.stats.evaluations_per_depth.keys()):
            print(f"{k}:{self.stats.evaluations_per_depth[k]} ", end="")
        print()
        total_evals = sum(self.stats.evaluations_per_depth.values())
        if self.stats.total_seconds > 0:
            print(f"Eval perf.: {total_evals/self.stats.total_seconds/1000:0.1f}k/s")
        print(f"Elapsed time: {elapsed_seconds:0.1f}s")
        return move

    def post_move_to_broker(self, move: CoordPair):
        """Send a move to the game broker."""
        if self.options.broker is None:
            return
        data = {
            "from": {"row": move.src.row, "col": move.src.col},
            "to": {"row": move.dst.row, "col": move.dst.col},
            "turn": self.turns_played,
        }
        try:
            r = requests.post(self.options.broker, json=data)
            if (
                r.status_code == 200
                and r.json()["success"]
                and r.json()["data"] == data
            ):
                # print(f"Sent move to broker: {move}")
                pass
            else:
                print(
                    f"Broker error: status code: {r.status_code}, response: {r.json()}"
                )
        except Exception as error:
            print(f"Broker error: {error}")

    def get_move_from_broker(self) -> CoordPair | None:
        """Get a move from the game broker."""
        if self.options.broker is None:
            return None
        headers = {"Accept": "application/json"}
        try:
            r = requests.get(self.options.broker, headers=headers)
            if r.status_code == 200 and r.json()["success"]:
                data = r.json()["data"]
                if data is not None:
                    if data["turn"] == self.turns_played + 1:
                        move = CoordPair(
                            Coord(data["from"]["row"], data["from"]["col"]),
                            Coord(data["to"]["row"], data["to"]["col"]),
                        )
                        print(f"Got move from broker: {move}")
                        return move
                    else:
                        # print("Got broker data for wrong turn.")
                        # print(f"Wanted {self.turns_played+1}, got {data['turn']}")
                        pass
                else:
                    # print("Got no data from broker")
                    pass
            else:
                print(
                    f"Broker error: status code: {r.status_code}, response: {r.json()}"
                )
        except Exception as error:
            print(f"Broker error: {error}")
        return None

##############################################################################################################


def main():
    # parse command line arguments
    parser = argparse.ArgumentParser(
        prog="ai_wargame", formatter_class=argparse.ArgumentDefaultsHelpFormatter
    )
    parser.add_argument("--max_depth", type=int, help="maximum search depth")
    parser.add_argument("--max_time", type=float, help="maximum search time")
    parser.add_argument(
        "--game_type",
        type=str,
        default="manual",
        help="game type: auto|attacker|defender|manual",
    )
    parser.add_argument("--broker", type=str, help="play via a game broker")
    parser.add_argument("--max_turns", type=int, help="maximum turns")
    parser.add_argument("--alpha_beta", type=bool, help="toggle alpha-beta")
    args = parser.parse_args()

    # parse the game type
    if args.game_type == "attacker":
        game_type = GameType.AttackerVsComp
    elif args.game_type == "defender":
        game_type = GameType.CompVsDefender
    elif args.game_type == "manual":
        game_type = GameType.AttackerVsDefender 
    else:
        game_type = GameType.CompVsComp

    # set up game options
    options = Options(game_type=game_type)

    # override class defaults via command line options
    if args.max_depth is not None:
        options.max_depth = args.max_depth
    if args.max_time is not None:
        options.max_time = args.max_time
    if args.broker is not None:
        options.broker = args.broker
    if args.max_turns is not None:
        options.max_turns = args.max_turns
    if args.alpha_beta is not None:
        options.alpha_beta = args.alpha_beta

    # create a new game
    game = Game(options=options)

    filename = f"gameTrace-{str(options.alpha_beta).lower()}-{int(options.max_time)}-{int(options.max_turns)}.txt"

    f = open(filename, "w")
    f.write(f"Timeout is {options.max_time} \n")
    f.write(f"Max turns is {options.max_turns} \n")
    if game._attacker_has_ai or game._defender_has_ai:
        f.write(f"Alpha-beta is {options.alpha_beta} \n")
    if game._attacker_has_ai:
        f.write(f"Player 1 = AI \n")
    else:
        f.write(f"Player 1 is H \n")
    if game._defender_has_ai:
        f.write(f"Player 2 = AI \n")
    else:
        f.write(f"Player 2 is H \n")
    # name heuristic???
    f.write(f"{game} \n")
    f.write(
        "------------------------------------------------------------------------------"
    )

    # the main game loop
    while True:
        print()
        print(game)
        winner = game.has_winner()
        f.write(f"\nTurn #{game.turns_played} \n")
        f.write(f"Player {game.next_player.name} \n")
        if winner is not None:
            print(f"{winner.name} wins!")
            # writes number of turns played for winner
            f.write(f"{winner.name} wins in {game.turns_played} turns!")
            break
        if game.options.game_type == GameType.AttackerVsDefender:
            game.human_turn(f)
        elif (
            game.options.game_type == GameType.AttackerVsComp
            and game.next_player == Player.Attacker
        ):
            game.human_turn(f)
        elif (
            game.options.game_type == GameType.CompVsDefender
            and game.next_player == Player.Defender
        ):
            game.human_turn(f)
        else:
            player = game.next_player
            move = game.computer_turn(f)
            if move is not None:
                game.post_move_to_broker(move)
            else:
                print("Computer doesn't know what to do!!!")
                exit(1)

        # if ai action time?
        # if ai heuristic score?
        f.write("New configuration of the board:\n")
        f.write(f"{game}\n")


##############################################################################################################

def count_pieces_by_player(game: Game):

    total_health_attacker = 0
    total_health_defender = 0

    piece_count = {
        Player.Attacker: {
            UnitType.Virus: 0,
            UnitType.Tech: 0,
            UnitType.Firewall: 0,
            UnitType.Program: 0,
            UnitType.AI: 0,
        },
        Player.Defender: {
            UnitType.Virus: 0,
            UnitType.Tech: 0,
            UnitType.Firewall: 0,
            UnitType.Program: 0,
            UnitType.AI: 0,
        },
    }

    for row in game.board:
        for piece in row:

            if piece:
                piece_count[piece.player][piece.type] += 1
                
                if piece.player == Player.Attacker:
                    total_health_attacker += piece.health
                else:
                    total_health_defender += piece.health   

    return piece_count, total_health_attacker, total_health_defender

# Assuming P1 is the attacker - heuristic from the handout
def e0_heuristic(game: Game) -> int:
    (dict_pieces, health_attack, health_defend) = count_pieces_by_player(game)
    attacker_sum = 3 * dict_pieces[Player.Attacker][UnitType.Virus] + 3 * dict_pieces[Player.Attacker][UnitType.Tech] + 3 * dict_pieces[Player.Attacker][UnitType.Firewall] + 3 * dict_pieces[Player.Attacker][UnitType.Program] + 9999 * dict_pieces[Player.Attacker][UnitType.AI]
    defender_sum = 3 * dict_pieces[Player.Defender][UnitType.Virus] + 3 * dict_pieces[Player.Defender][UnitType.Tech] + 3 * dict_pieces[Player.Defender][UnitType.Firewall] + 3 * dict_pieces[Player.Defender][UnitType.Program] + 9999 * dict_pieces[Player.Defender][UnitType.AI]
    return (attacker_sum - defender_sum)


def e0_heuristic_with_health(game: Game) -> int:
    (dict_pieces, health_attack, health_defend) = count_pieces_by_player(game)
    return (health_attack - health_defend)


def e1_heuristic(game: Game) -> int:
    (dict_pieces, health_attack, health_defend) = count_pieces_by_player(game)

    virus_att_pwr = dict_pieces[Player.Attacker][UnitType.Virus] * (9 * dict_pieces[Player.Defender][UnitType.AI] + 3 * dict_pieces[Player.Defender][UnitType.Tech] + 1 * dict_pieces[Player.Defender][UnitType.Firewall] + 6 * dict_pieces[Player.Defender][UnitType.Program])
    firewall_att_pwr = dict_pieces[Player.Attacker][UnitType.Firewall] * (dict_pieces[Player.Defender][UnitType.AI] +  dict_pieces[Player.Defender][UnitType.Tech] + dict_pieces[Player.Defender][UnitType.Firewall] + dict_pieces[Player.Defender][UnitType.Program])
    program_att_pwr = dict_pieces[Player.Attacker][UnitType.Program] * (3 * dict_pieces[Player.Defender][UnitType.AI] + 3 * dict_pieces[Player.Defender][UnitType.Tech] + 1 * dict_pieces[Player.Defender][UnitType.Firewall] + 3 * dict_pieces[Player.Defender][UnitType.Program])
    ai_att_pwr = dict_pieces[Player.Attacker][UnitType.AI] * (3 * dict_pieces[Player.Defender][UnitType.AI] + 3 * dict_pieces[Player.Defender][UnitType.Tech] + 1 * dict_pieces[Player.Defender][UnitType.Firewall] + 3 * dict_pieces[Player.Defender][UnitType.Program])

    tech_def_pwr = dict_pieces[Player.Defender][UnitType.Tech] * (1 * dict_pieces[Player.Attacker][UnitType.AI] + 6 * dict_pieces[Player.Attacker][UnitType.Virus] + 1 * dict_pieces[Player.Attacker][UnitType.Firewall] + 1 * dict_pieces[Player.Attacker][UnitType.Program])
    firewall_def_pwr = dict_pieces[Player.Defender][UnitType.Firewall] * (dict_pieces[Player.Attacker][UnitType.AI] +  dict_pieces[Player.Attacker][UnitType.Virus] + dict_pieces[Player.Attacker][UnitType.Firewall] + dict_pieces[Player.Attacker][UnitType.Program])
    program_def_pwr = dict_pieces[Player.Defender][UnitType.Program] * (3 * dict_pieces[Player.Attacker][UnitType.AI] + 3 * dict_pieces[Player.Attacker][UnitType.Virus] + 1 * dict_pieces[Player.Attacker][UnitType.Firewall] + 3 * dict_pieces[Player.Attacker][UnitType.Program])
    ai_def_pwr = dict_pieces[Player.Defender][UnitType.AI] * (3 * dict_pieces[Player.Attacker][UnitType.AI] + 3 * dict_pieces[Player.Attacker][UnitType.Virus] + 1 * dict_pieces[Player.Attacker][UnitType.Firewall] + 3 * dict_pieces[Player.Attacker][UnitType.Program])

    attacker_stats = health_attack + virus_att_pwr + firewall_att_pwr + program_att_pwr + ai_att_pwr
    defender_stats = health_defend + tech_def_pwr + firewall_def_pwr + program_def_pwr + ai_def_pwr
    return (attacker_stats - defender_stats)


def find_optimal_oponent(attacking_piece: Unit, piece_count):
    opponents_damages = attacking_piece.damage_table[attacking_piece.type.value]
    max = 0
    max_opp_index = 0

    enemy_type = Player.Defender if attacking_piece.player == Player.Attacker else Player.Attacker

    for opp, value in enumerate(opponents_damages):
        if piece_count[enemy_type][UnitType(opp)] == 0:
            continue
        if value > max:
            max = value
            max_opp_index = opp

    return UnitType(max_opp_index), max

def BFS(game: Game, target: UnitType, src: Coord):
    visited = []
    queue = []

    queue.append(src)
    visited.append(src)

    while queue:
        node = queue.pop(0)
        node_val = game.get(node)

        if node_val and node_val.type == target and node_val.player != game.next_player:
            return node

        for adjecent in node.iter_adjacent():
            if adjecent not in visited and game.is_valid_coord(adjecent):
                visited.append(adjecent)
                queue.append(adjecent)
    

def calc_distance(src : Coord, target : Coord):
    src_x = src.row
    src_y = src.col

    targ_x = target.row
    targ_y = target.col

    answ = (((src_x - targ_x)**2 + (src_y - targ_y)**2)**0.5)

    return answ


# Attacker's heuristic - not finished - we are only caculating the disatnce between pieces - have to add damage to piece too
def e2_heuristic(game: Game) -> int:

    piece_values = {
        UnitType.Virus: 8,
        UnitType.Tech: 8,
        UnitType.Firewall: 3,
        UnitType.Program: 5,
        UnitType.AI: 10,        
    }

    (piece_count, health_attack, health_defender) = count_pieces_by_player(game)

    if piece_count[Player.Attacker][UnitType.AI] == 0:
        return -9999
    
    if piece_count[Player.Defender][UnitType.AI] == 0:
        return 9999

    score = 0

    for row_num, row in enumerate(game.board):
        for col_num, piece in enumerate(row):
            if piece and piece.player == Player.Attacker:
                if piece.type != UnitType.AI:           

                    target_coord = None
                    src_coord = Coord (row_num, col_num)

                    max_dammage_opp, dammage = find_optimal_oponent(piece, piece_count)
                    target_coord = BFS(game, max_dammage_opp, src_coord)

                    distance = calc_distance(src_coord, target_coord)
                    
                    # Check if hp =< 2, then check if self destruct would damage more health of enemy and less your friendlies.

                    piece_heuristic = (dammage * (piece_values[max_dammage_opp] - distance)).__ceil__()
                    score += piece_heuristic

    return score   

if __name__ == "__main__":
    main()<|MERGE_RESOLUTION|>--- conflicted
+++ resolved
@@ -776,15 +776,7 @@
         """Suggest the next move using minimax alpha beta. TODO: REPLACE RANDOM_MOVE WITH PROPER GAME LOGIC!!!"""
         start_time = datetime.now()
 
-<<<<<<< HEAD
-        # (score, move, avg_depth) = self.minimax_alpha_beta(10, True, MIN_HEURISTIC_SCORE, MAX_HEURISTIC_SCORE)
-        if self.next_player == Player.Attacker:
-            (score, move) = self.minimax_alpha_beta(11, True, MIN_HEURISTIC_SCORE, MAX_HEURISTIC_SCORE)
-        else:
-            (score, move) = self.minimax_alpha_beta(11, False, MIN_HEURISTIC_SCORE, MAX_HEURISTIC_SCORE)
-=======
         if(self.options.alpha_beta == True):
-            # (score, move, avg_depth) = self.minimax_alpha_beta(10, True, MIN_HEURISTIC_SCORE, MAX_HEURISTIC_SCORE)
             if self.next_player == Player.Attacker:
                 (score, move, avg_depth) = self.minimax_alpha_beta(self.options.max_depth, True, MIN_HEURISTIC_SCORE, MAX_HEURISTIC_SCORE)
             else:
@@ -794,7 +786,6 @@
                 (score, move, avg_depth) = self.minimax(self.options.max_depth, True)
             else:
                 (score, move, avg_depth) = self.minimax(self.options.max_depth, False)
->>>>>>> dfc7a849
             
         elapsed_seconds = (datetime.now() - start_time).total_seconds()
         self.stats.total_seconds += elapsed_seconds
