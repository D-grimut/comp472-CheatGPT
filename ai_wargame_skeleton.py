--- conflicted
+++ resolved
@@ -117,7 +117,7 @@
 
     row: int = 0
     col: int = 0
-    
+
     def __eq__(self, other: Coord) -> bool:
         # Comparing two coord objects (overloaded == opearator for the Coords)
         if self.row == other.row and self.col == other.col:
@@ -410,18 +410,16 @@
             return False
         else:
             return True
-        
+
     def get_sourounding_units(self, coord: Coord):
-
-        units = []        
+        units = []
         # Iterate over sourounding entities (including diagonals)
         for enplacement in coord.iter_range(1):
-            units.append(enplacement)        
+            units.append(enplacement)
         return units
 
-
     def self_destruct(self, src: Coord):
-        # Retrieve all sourounding units 
+        # Retrieve all sourounding units
         sourounding_coords = self.get_sourounding_units(src)
 
         # iterate over the sourounding entities and damage their health (if unit exists)
@@ -432,76 +430,66 @@
             if entity is not None:
                 entity.mod_health(-2)
 
-                if(entity.health <= 0):
+                if entity.health <= 0:
                     self.remove_dead()
 
-<<<<<<< HEAD
-    def perform_move(self, coords: CoordPair) -> Tuple[bool, str]:
-=======
         # Remove the self destructed unit
         suicide_unit = self.get(src)
         suicide_unit.health = 0
         self.remove_dead(src)
-    def repair_friendly(self, target: Unit, src: Unit, targ_coord: Coord, source_coord: Coord):
+
+    def repair_friendly(
+        self, target: Unit, src: Unit, targ_coord: Coord, source_coord: Coord
+    ):
         hp_gained = src.repair_amount(target)
 
         target.mod_health(hp_gained)
-        print(f'{target.to_string}')
-
-    def perform_move(self, coords : CoordPair) -> Tuple[bool,str]:
->>>>>>> deda1562
+        print(f"{target.to_string}")
+
+    def perform_move(self, coords: CoordPair) -> Tuple[bool, str]:
         """Validate and perform a move expressed as a CoordPair. TODO: WRITE MISSING CODE!!!"""
         unit_src = self.get(coords.src)
-        target =  self.get(coords.dst)
-
-<<<<<<< HEAD
-        # add no combat repair friendly case (repair when you can move)
-
+        target = self.get(coords.dst)
+
+        # If unti is not existant, then no move should be done
+        if unit_src is None:
+            return (False, "invalid move - no unit at this position")
+
+        # If des coord is same as source, self destruct
+        if coords.src == coords.dst:
+            self.self_destruct(coords.src)
+
+            for i in coords.src.iter_range(1):
+                u = self.get(i)
+                if u is not None:
+                    print(u.to_string)
+
+            return (True, "")
+
+        # Repair friednly if target is friendly (and exists)
+        if (
+            unit_src is not None
+            and target is not None
+            and unit_src.type in [UnitType.Tech, UnitType.AI]
+            and target.player == self.next_player
+        ):
+            self.repair_friendly(target, unit_src, coords.dst, coords.src)
+            return (True, "")
+
+        # Attack unit f
         if (
             unit_src is not None
             and unit_src.type not in [UnitType.Tech, UnitType.Virus]
             and self.check_combat(coords.src)
         ):
-            target = self.get(coords.dst)
-=======
-        # If unti is not existant, then no move should be done
-        if unit_src is None:
-            return(False, "invalid move - no unit at this position")
-
-        # If des coord is same as source, self destruct
-        if(coords.src == coords.dst):
-            self.self_destruct(coords.src)
-
-            for i in coords.src.iter_range(1):
-                u = self.get(i)
-                if u is not None:
-                    print(u.to_string)
-
-            return(True, "")     
-        
-        # Repair friednly if target is friendly (and exists)
-        if unit_src is not None and target is not None and unit_src.type in [UnitType.Tech, UnitType.AI] and target.player == self.next_player:
-                self.repair_friendly(target, unit_src, coords.dst, coords.src)
-                return (True, "")
->>>>>>> deda1562
-
-        # Attack unit f
-        if unit_src is not None and unit_src.type not in [UnitType.Tech, UnitType.Virus] and self.check_combat(coords.src):
             if target is not None and target.player != self.next_player:
                 self.combat_sequence(target, unit_src, coords.dst, coords.src)
                 return (True, "")
-<<<<<<< HEAD
-
-            elif target is not None and target.player == self.next_player:
-                # repar
-                return (True, "")
-
             else:
-                return (False, "invalid move")
-=======
-            else:
-                return (False, "invalid move - engaged in combat, this piece cannot flee") 
->>>>>>> deda1562
+                return (
+                    False,
+                    "invalid move - engaged in combat, this piece cannot flee",
+                )
 
         if self.is_valid_move(coords):
             self.set(coords.dst, self.get(coords.src))
