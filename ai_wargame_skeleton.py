--- conflicted
+++ resolved
@@ -334,7 +334,6 @@
             target.mod_health(health_delta)
             self.remove_dead(coord)
 
-<<<<<<< HEAD
     """TODO: validate adjecency -> any peice can only move to an adjacent location (use build in function)"""
     """TODO: validate pice movement -> for specific pieces of specific player, make a validation function (one for defender, one for attacker)
                 validating the movement of AI, Firewal, Program (recall that Tech and Virus can move everywhere for both players)"""
@@ -386,7 +385,6 @@
             
 
     def perform_move(self, coords: CoordPair) -> Tuple[bool, str]:
-=======
 
     def is_valid_move(self, coords : CoordPair) -> bool:
         if not self.is_valid_coord(coords.src) or not self.is_valid_coord(coords.dst):
@@ -431,7 +429,6 @@
 
     """TODO: Add combat check (code on another branch) to verify if piece can run away or not when engaged in combat"""
     def perform_move(self, coords : CoordPair) -> Tuple[bool,str]:
->>>>>>> 97b57c73
         """Validate and perform a move expressed as a CoordPair. TODO: WRITE MISSING CODE!!!"""
         unit_src = self.get(coords.src)
 
